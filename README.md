# Exoplanet Habitability Explorer

An end-to-end data-science & ML project that explores, ranks, and visualizes
thousands of confirmed exoplanets using data from the  
[NASA Exoplanet Archive](https://exoplanetarchive.ipac.caltech.edu).

The project demonstrates data sourcing, feature engineering, interactive visualization,
and machine-learning classification in a single, deployable web app.

---

## Features
- **Live NASA data pull** – fetches the latest PSCompPars catalog from the
  NASA Exoplanet Archive via its TAP API (`src/fetch_data.py`)
- **Explainable habitability score** – a simple, heuristic composite
  based on physical parameters such as insolation, radius, distance,
  stellar temperature, etc.
- **Interactive web app (Streamlit)**  
  - Filter by radius, insolation, discovery year, distance, etc.  
  - **Weight presets** (Conservative HZ / Optimistic HZ / Observation-friendly) +
    sliders for custom scoring  
  - **Click-to-inspect planet details** with score-component breakdown  
  - **Compare tray** for side-by-side comparison of up to 3 planets  
  - Downloadable filtered table
- **ML classifier** – trains a Random-Forest model to predict
  “**optimistic habitable-zone candidate**” label from
  non-leaking astrophysical & engineered features
  (luminosity proxy, semi-major axis, estimated insolation, etc.)  
  - ROC-AUC / PR-AUC / F1 displayed in the app  
  - Optional toggle to show predicted probability & label in the UI
- **Clean architecture & reproducibility** – separate training script, 
  model artifacts in `/models`, Streamlit app in `/app.py`

---

## Tech Stack
- **Python**: `pandas`, `numpy`, `requests`, `pyarrow`
- **Data science / ML**: `scikit-learn`, `joblib`
- **Web app / viz**: `Streamlit`, `Plotly`, `streamlit-plotly-events`
- **Data source**: [NASA Exoplanet Archive TAP API](https://exoplanetarchive.ipac.caltech.edu)  

## Typical Workflow
### 1. Create env & install deps
python3 -m venv venv
source venv/bin/activate
pip install -r requirements.txt

### 2. Pull latest data
<<<<<<< HEAD
python src/fetch_data.py  
=======
python src/fetch_data.py         
>>>>>>> 29120d30

### 3. (optional) Train / update ML model
python src/train_classifier.py

### 4. Run interactive app locally
streamlit run app.py<|MERGE_RESOLUTION|>--- conflicted
+++ resolved
@@ -45,12 +45,8 @@
 source venv/bin/activate
 pip install -r requirements.txt
 
-### 2. Pull latest data
-<<<<<<< HEAD
-python src/fetch_data.py  
-=======
-python src/fetch_data.py         
->>>>>>> 29120d30
+# 2. Pull latest data
+python src/fetch_data.py          # use --limit 500 for quick dev
 
 ### 3. (optional) Train / update ML model
 python src/train_classifier.py
